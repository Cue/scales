--- conflicted
+++ resolved
@@ -28,10 +28,6 @@
       author_email='opensource@greplin.com',
       url='https://www.github.com/Cue/scales',
       install_requires=[
-<<<<<<< HEAD
-        'simplejson>=3.0.0',
-=======
->>>>>>> b643183a
         'six',
       ],
       package_dir = {'':'src'},
