# Copyright 2011 The scales Authors.
#
# Licensed under the Apache License, Version 2.0 (the "License");
# you may not use this file except in compliance with the License.
# You may obtain a copy of the License at
#
#     http://www.apache.org/licenses/LICENSE-2.0
#
# Unless required by applicable law or agreed to in writing, software
# distributed under the License is distributed on an "AS IS" BASIS,
# WITHOUT WARRANTIES OR CONDITIONS OF ANY KIND, either express or implied.
# See the License for the specific language governing permissions and
# limitations under the License.

"""Classes for tracking system statistics."""

import collections
import inspect
import itertools
import gc
import six
import unittest
try:
  # Prefer simplejson for speed.
  import simplejson as json
except ImportError:
  import json
import time
from contextlib import contextmanager

<<<<<<< HEAD
try:
  from UserDict import UserDict
except ImportError:
  from collections import UserDict
from greplin.scales.samplestats import UniformSample
=======
from UserDict import UserDict
from greplin.scales.samplestats import ExponentiallyDecayingReservoir
>>>>>>> abf51c4d

ID_KEY = '__STATS__id'


NEXT_ID = itertools.count()


def statsId(obj):
  """Gets a unique ID for each object."""
  if hasattr(obj, ID_KEY):
    return getattr(obj, ID_KEY)
  newId = next(NEXT_ID)
  setattr(obj, ID_KEY, newId)
  return newId


def init(obj, context=None):
  """Initializes stats collection in the given object at the given context path.  Defaults to root-level stats."""
  return _Stats.init(obj, context)


def initChild(obj, name):
  """Initializes stats collection in the given object as a child of the object that created it."""
  return _Stats.initChild(obj, name, '')


def initChildOfType(obj, name, subContext=None):
  """Initializes stats collection in the given object as a child of the object that created it."""
  return _Stats.initChild(obj, name, subContext)


def reset():
  """Resets stats state - should only be called from tests."""
  _Stats.reset()


def getStats():
  """Gets the stats dict."""
  return _Stats.stats


def setCollapsed(path):
  """Sets a stat as collapsed."""
  return _Stats.setCollapsed(path)



class StatContainer(UserDict):
  """Container of stats.  Also contains configuration of how the container should be displayed."""

  def __init__(self):
    UserDict.__init__(self)
    self.__collapsed = False


  def setCollapsed(self, isCollapsed):
    """Sets whether the stat container displays as collapsed by default."""
    self.__collapsed = isCollapsed


  def isCollapsed(self):
    """Returns whether the stat container displays as collapsed by default."""
    return self.__collapsed



class _Stats(object):
  """Static class for stats aggregation."""

  stats = StatContainer()

  parentMap = {}

  containerMap = {}

  subId = 0


  @classmethod
  def reset(cls):
    """Resets the static state.  Should only be called by tests."""
    cls.stats = StatContainer()
    cls.parentMap = {}
    cls.containerMap = {}
    cls.subId = 0
    for stat in gc.get_objects():
      if isinstance(stat, Stat):
        stat._aggregators = {}


  @classmethod
  def init(cls, obj, context):
    """Implementation of init."""
    addr = statsId(obj)
    if addr not in cls.containerMap:
      cls.containerMap[addr] = cls.__getStatContainer(context)
    return cls.containerMap[addr]


  @classmethod
  def __getSelf(cls, frame):
    """Extracts the self object out of a stack frame."""
    return inspect.getargvalues(frame).locals.get('self', None)


  @classmethod
  def initChild(cls, obj, name, subContext, parent = None):
    """Implementation of initChild."""
    addr = statsId(obj)
    if addr not in cls.containerMap:
      if not parent:
        # Find out the parent of the calling object by going back through the call stack until a self != this.
        f = inspect.currentframe()
        while not cls.__getSelf(f):
          f = f.f_back
        this = cls.__getSelf(f)
        f = f.f_back
        while cls.__getSelf(f) == this or not cls.__getSelf(f):
          f = f.f_back
        parent = cls.__getSelf(f)

      # Default subcontext to an autoincrementing ID.
      if subContext is None:
        cls.subId += 1
        subContext = cls.subId

      if subContext is not '':
        path = '%s/%s' % (name, subContext)
      else:
        path = name

      # Now that we have the name, create an entry for this object.
      cls.parentMap[addr] = parent
      container = cls.getContainerForObject(statsId(parent))
      if not container and isinstance(parent, unittest.TestCase):
        cls.init(parent, '/test-case')
      cls.containerMap[addr] = cls.__getStatContainer(path, cls.getContainerForObject(statsId(parent)))
    return cls.containerMap[addr]


  @classmethod
  def __getStatContainer(cls, context, parent=None):
    """Get the stat container for the given context under the given parent."""
    container = parent
    if container is None:
      container = cls.stats
    if context is not None:
      context = str(context).lstrip('/')
      for key in context.split('/'):
        container.setdefault(key, StatContainer())
        container = container[key]
    return container


  @classmethod
  def getContainerForObject(cls, instanceId):
    """Get the stat container for the given object."""
    return cls.containerMap.get(instanceId, None)


  @classmethod
  def getStat(cls, obj, name):
    """Gets the stat for the given object with the given name, or None if no such stat exists."""
    objClass = type(obj)
    for theClass in objClass.__mro__:
      if theClass == object:
        break
      for value in theClass.__dict__.values():
        if isinstance(value, Stat) and value.getName() == name:
          return value


  @classmethod
  def getAggregator(cls, instanceId, name):
    """Gets the aggregate stat for the given stat."""
    parent = cls.parentMap.get(instanceId)
    while parent:
      stat = cls.getStat(parent, name)
      if stat:
        return stat, parent
      parent = cls.parentMap.get(statsId(parent))


  @classmethod
  def setCollapsed(cls, path):
    """Collapses a stat."""
    cls.__getStatContainer(path).setCollapsed(True)



class Stat(object):
  """Basic stat value class."""

  def __init__(self, name, value='', logger = None):
    self.__name = name
    self.__default = value
    self._logger = logger
    self._aggregators = {}


  def getName(self):
    """Gets the name of the stat."""
    return self.__name


  def __get__(self, instance, _):
    container = _Stats.getContainerForObject(statsId(instance))
    if self.__name not in container:
      container[self.__name] = self._getDefault(instance)
    return container[self.__name]


  def _getInit(self):
    """Internal method to return the initial value for a stat that is never set."""
    return self.__default


  def _getDefault(self, _):
    """Internal method to return the default for a stat that hasn't stored a value yet."""
    return self.__default


  def _aggregate(self, instanceId, container, value, subKey = None):
    """Performs stat aggregation."""

    # Get the aggregator.
    if instanceId not in self._aggregators:
      self._aggregators[instanceId] = _Stats.getAggregator(instanceId, self.__name)
    aggregator = self._aggregators[instanceId]

    # If we are aggregating, get the old value.
    if aggregator:
      oldValue = container.get(self.__name)
      if subKey:
        oldValue = oldValue[subKey]
        aggregator[0].update(aggregator[1], oldValue, value, subKey)
      else:
        aggregator[0].update(aggregator[1], oldValue, value)


  def __set__(self, instance, value):
    instanceId = statsId(instance)

    container = _Stats.getContainerForObject(instanceId)
    self._aggregate(instanceId, container, value)
    container[self.__name] = value

    if self._logger:
      self._logger('Updated stat "%s" with value: %s' % (self.__name, value))


  def updateItem(self, instance, subKey, value):
    """Updates a child value.  Must be called before the update has actually occurred."""
    instanceId = statsId(instance)

    container = _Stats.getContainerForObject(instanceId)
    self._aggregate(instanceId, container, value, subKey)


  def logger(self, logger):
    """Log textual updates about this value to the given function."""
    self._logger = logger
    return self



class IntStat(Stat):
  """Integer stat value class."""

  def __init__(self, name, value=0):
    Stat.__init__(self, name, value)



class DoubleStat(Stat):
  """Double stat value class."""

  def __init__(self, name, value=0.0):
    Stat.__init__(self, name, value)



class IntDict(UserDict):
  """Dictionary of integers."""

  def __init__(self, parent, instance, autoDelete=False):
    UserDict.__init__(self)
    self.parent = parent
    self.instance = instance
    self.autoDelete = autoDelete


  def __getitem__(self, item):
    if item in self:
      return UserDict.__getitem__(self, item)
    else:
      return 0


  def __setitem__(self, key, value):
    self.parent.updateItem(self.instance, key, value)
    if value or not self.autoDelete:
      UserDict.__setitem__(self, key, value)
    elif UserDict.__contains__(self, key):
      UserDict.__delitem__(self, key)



class IntDictStat(Stat):
  """Dictionary stat value class."""

  def __init__(self, name, autoDelete = False):
    Stat.__init__(self, name)
    self.autoDelete = autoDelete


  def _getDefault(self, instance):
    return IntDict(self, instance, self.autoDelete)



class StringDict(UserDict):
  """Dictionary of strings."""

  def __init__(self, parent, instance):
    UserDict.__init__(self)
    self.parent = parent
    self.instance = instance


  def __getitem__(self, item):
    if item in self:
      return UserDict.__getitem__(self, item)
    else:
      return ''


  def __setitem__(self, key, value):
    self.parent.updateItem(self.instance, key, value)
    UserDict.__setitem__(self, key, value)



class StringDictStat(Stat):
  """Dictionary stat value class."""

  def _getDefault(self, instance):
    return StringDict(self, instance)



class AggregationStat(Stat):
  """A stat that aggregates child stats."""

  def __init__(self, name, value):
    Stat.__init__(self, name, value)


  def update(self, instance, oldValue, newValue):
    """Updates the aggregate based on a change in the child value."""
    raise NotImplementedError



class ChildAggregationStat(Stat):
  """A stat that aggregates values within child stats."""

  def __init__(self, name, value):
    Stat.__init__(self, name, value)


  def update(self, instance, oldValue, newValue, subKey):
    """Updates the aggregate based on a change in the child sub-value."""



class SumAggregationStat(AggregationStat):
  """A stat that aggregates child stats in to a sum."""

  def __init__(self, name):
    AggregationStat.__init__(self, name, 0)


  def update(self, instance, oldValue, newValue):
    """Updates the aggregate based on a change in the child value."""
    self.__set__(instance,
                 self.__get__(instance, None) + newValue - (oldValue or 0))



class HistogramAggregationStat(AggregationStat):
  """A stat that aggregates child stats in to a histogram counting each unique child value."""

  def __init__(self, name, autoDelete = False):
    AggregationStat.__init__(self, name, None)
    self.autoDelete = autoDelete


  def _getDefault(self, _):
    return collections.defaultdict(int)


  def update(self, instance, oldValue, newValue):
    """Updates the aggregate based on a change in the child value."""
    histogram = self.__get__(instance, None)
    if oldValue:
      histogram[oldValue] -= 1
      if self.autoDelete and histogram[oldValue] == 0:
        del histogram[oldValue]
    if newValue:
      histogram[newValue] += 1



class IntDictSumAggregationStat(ChildAggregationStat):
  """A stat that aggregates child int dict stats in to a int dict summing child values."""

  def __init__(self, name):
    ChildAggregationStat.__init__(self, name, None)


  def _getDefault(self, _):
    return collections.defaultdict(int)


  def update(self, instance, oldValue, newValue, subKey):
    """Updates the aggregate based on a change in the child value."""
    histogram = self.__get__(instance, None)
    histogram[subKey] += newValue - oldValue



class PmfStatDict(UserDict):
  """Ugly hack defaultdict-like thing."""

  class TimeManager(object):
    """Context manager for timing."""

    def __init__(self, container):
      self.container = container
      self.msg99 = None
      self.start = None
      self.__discard = False


    def __enter__(self):
      self.start = time.time()
      return self


    def __exit__(self, *_):
      if not self.__discard:
        latency = time.time() - self.start
        self.container.addValue(latency)

        if self.container.percentile99 is not None and latency >= self.container.percentile99:
          if self.msg99 is not None:
            logger, msg, args = self.msg99
            logger.warn(msg, *args)


    def warn99(self, logger, msg, *args):
      """If this time through the timed section of code takes longer
      than the 99th percentile time, then this will call
      logger.warn(msg, *args) at the end of the section."""
      self.msg99 = (logger, msg, args)


    def discard(self):
      """Discard this sample."""
      self.__discard = True


  def __init__(self, sample = None):
    UserDict.__init__(self)
    if sample:
        self.__sample = sample
    else:
        self.__sample = ExponentiallyDecayingReservoir()
    self.__timestamp = 0
    self.percentile99 = None
    self['count'] = 0


  def __getitem__(self, item):
    if item in self:
      return UserDict.__getitem__(self, item)
    else:
      return 0.0


  def addValue(self, value):
    """Updates the dictionary."""
    self['count'] += 1
    self.__sample.update(value)
    if time.time() > self.__timestamp + 20 and len(self.__sample) > 1:
      self.__timestamp = time.time()
      self['min'] = self.__sample.min
      self['max'] = self.__sample.max
      self['mean'] = self.__sample.mean
      self['stddev'] = self.__sample.stddev

      percentiles = self.__sample.percentiles([0.5, 0.75, 0.95, 0.98, 0.99, 0.999])
      self['median'] = percentiles[0]
      self['75percentile'] = percentiles[1]
      self['95percentile'] = percentiles[2]
      self['98percentile'] = percentiles[3]
      self['99percentile'] = percentiles[4]
      self.percentile99 = percentiles[4]
      self['999percentile'] = percentiles[5]


  def time(self):
    """Measure the time this section of code takes. For use in with statements."""
    return self.TimeManager(self)



class PmfStat(Stat):
  """A stat that stores min, max, mean, standard deviation, and some
  percentiles for arbitrary floating-point data. This is potentially a
  bit expensive, so its child values are only updated once every
  twenty seconds."""

  def __init__(self, name, _=None):
    Stat.__init__(self, name, None)


  def _getDefault(self, _):
    return PmfStatDict()


  def __set__(self, instance, value):
    self.__get__(instance, None).addValue(value)



class NamedPmfDict(UserDict):
  """Dictionary of strings."""

  def __init__(self):
    UserDict.__init__(self)


  def __getitem__(self, item):
    if item not in self:
      value = PmfStatDict()
      UserDict.__setitem__(self, item, value)
    return UserDict.__getitem__(self, item)


  def __setitem__(self, key, value):
    self[key].addValue(value)



class NamedPmfDictStat(Stat):
  """Dictionary stat value class.  Not compatible with aggregation at this time."""

  def _getDefault(self, _):
    return NamedPmfDict()



class StateTimeStatDict(UserDict):
  """Special dict that tracks time spent in current state."""

  def __init__(self, parent, instance):
    UserDict.__init__(self)
    self.parent = parent
    self.instance = instance


  def __getitem__(self, item):
    if item in self:
      value = UserDict.__getitem__(self, item)
    else:
      value = 0.0

    if item is not None and item == self.parent.state:
      return value + (time.time() - self.parent.time)
    else:
      return value


  def incr(self, item, value):
    """Increment a key by the given amount."""
    if item in self:
      old = UserDict.__getitem__(self, item)
    else:
      old = 0.0
    self[item] = old + value


  @contextmanager
  def acquire(self):
    """Assuming that the current state is an integer (it defaults to
    zero), increment it for the duration of the body of the with
    statement."""
    self.parent.__set__(self.instance, self.parent.state + 1)
    try:
      yield
    finally:
      self.parent.__set__(self.instance, self.parent.state - 1)



class StateTimeStat(Stat):
  """A stat that stores the amount of time spent in each of a finite
  number of discrete states. This can be used to track things like
  number of concurrent users, connection pool usage, how much time a
  finite state machine spends in each state, or anything like that. To
  use it, just set the stat to the new state every time the state
  changes."""

  def __init__(self, name, _=None):
    Stat.__init__(self, name, None)
    self.state = 0
    self.time = None


  def _getDefault(self, instance):
    return StateTimeStatDict(self, instance)


  def __set__(self, instance, value):
    if value == self.state:
      return
    histogram = self.__get__(instance, None)
    now = time.time()
    if self.time is not None:
      histogram.incr(self.state, now - self.time)
    self.state = value
    self.time = now



def filterCollapsedItems(data):
  """Return a filtered iteration over a list of items."""
  return ((key, value)\
          for key, value in six.iteritems(data) \
          if not (isinstance(value, StatContainer) and value.isCollapsed()))



class StatContainerEncoder(json.JSONEncoder):
  """JSON encoding that takes in to account collapsed stat containers and stat functions."""

  # pylint: disable=E0202
  def default(self, obj):
    if isinstance(obj, UserDict):
      return dict(filterCollapsedItems(obj.data))

    elif hasattr(obj, '__call__'):
      return obj()

    else:
      return json.JSONEncoder.default(self, obj)


def dumpStatsTo(filename):
  """Writes the stats dict to filanem"""
  with open(filename, 'w') as f:
    latest = getStats()
    latest['last-updated'] = time.time()
    json.dump(getStats(), f, cls=StatContainerEncoder)



def collection(path, *stats):
  """Creates a named stats collection object."""

  def initMethod(self):
    """Init method for the underlying stat object's class."""
    init(self, path)

  attributes = {'__init__': initMethod}
  for stat in stats:
    attributes[stat.getName()] = stat
  newClass = type('Stats:%s' % path, (object,), attributes)
  instance = newClass()
  for stat in stats:
    default = stat._getInit() # Consider this method package-protected. # pylint: disable=W0212
    if default:
      setattr(instance, stat.getName(), default)
  return instance<|MERGE_RESOLUTION|>--- conflicted
+++ resolved
@@ -28,16 +28,11 @@
 import time
 from contextlib import contextmanager
 
-<<<<<<< HEAD
 try:
   from UserDict import UserDict
 except ImportError:
   from collections import UserDict
-from greplin.scales.samplestats import UniformSample
-=======
-from UserDict import UserDict
 from greplin.scales.samplestats import ExponentiallyDecayingReservoir
->>>>>>> abf51c4d
 
 ID_KEY = '__STATS__id'
 
